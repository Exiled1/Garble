<<<<<<< HEAD
use std::env;

#[tokio::main]
async fn main() {
    let args: Vec<String> = env::args().collect();
    println!("{:?}", args);
    let mut host: String = String::new();
    let mut port: Option<usize> = None;

    if args.len() == 2 || args.len() == 3 {
        host = args[1].to_owned();
        port = args.get(2)
            .and_then(|a| a.to_owned().parse::<usize>().ok())
            .filter(|b| b.to_owned() <= 65535);
=======
use anyhow::Result;
use crossterm::{cursor, event, execute, queue, style, terminal};
use futures::{Stream, StreamExt};
use pin_project::{pin_project, pinned_drop};
use std::{
    env,
    io::{self, Write},
    task::Poll,
};
use tokio::{select, time};

#[tokio::main]
async fn main() -> Result<()> {
    let args: Vec<String> = env::args().collect();
    println!("{:?}", args);
    let host: String;
    let port: Option<usize>;

    if args.len() == 2 || args.len() == 3 {
        host = args[1].to_owned();
        port = args
            .get(2)
            .and_then(|a| a.to_owned().parse::<usize>().ok())
            .filter(|b| *b <= 65535);
>>>>>>> 5c2aa2c9
    } else {
        eprintln!("Error: wrong number of arguments. Requires hostname and optional port number");
        std::process::exit(1);
    }
    let port = port.unwrap_or(3000);

    println!("{}", host);
    println!("{}", port);
<<<<<<< HEAD
=======

    let mut readline = Readline::new("Enter message: ".to_string()).fuse();
    let mut timer = time::interval(time::Duration::from_secs(3));

    loop {
        select! {
            line = readline.next() => {
                match line {
                    Some(l) => readline.get_mut().println(l),
                    None => break
                }
            },
            _ = timer.tick() => readline.get_mut().println("Hello, world!")
        }
    }

    Ok(())
}

/// A stream that allows the user to enter lines of input while simultaneously displaying recieved
/// messages in a separate "window".
/// TODO: line wrapping is not implemented
#[pin_project(PinnedDrop)]
#[derive(Default)]
struct Readline {
    /// The terminal input stream.
    #[pin]
    events: event::EventStream,

    /// The buffered contents of the line so far.
    current_line: String,

    /// The prompt to display before the user input.
    prompt: String,

    /// Whether to stay in raw mode after the input reader is dropped.
    prev_raw_mode_enabled: bool,

    term_rows: u16,
    cursor_row: u16,
}

impl Readline {
    fn new(prompt: String) -> Self {
        let prev_raw_mode_enabled = terminal::is_raw_mode_enabled().unwrap_or(false);
        terminal::enable_raw_mode().expect("I/O error writing stdout");

        let mut result = Self {
            events: event::EventStream::new(),
            current_line: String::new(),
            prompt,
            prev_raw_mode_enabled,
            term_rows: terminal::size().expect("I/O error writing stdout").1,
            cursor_row: cursor::position().expect("I/O error writing stdout").1,
        };

        // Maintain one blank line between the output window and the input line.
        execute!(
            io::stdout(),
            terminal::Clear(terminal::ClearType::CurrentLine),
            result.scroll_if_needed(),
            cursor::MoveToNextLine(1),
            terminal::Clear(terminal::ClearType::CurrentLine),
            style::Print(&result.prompt)
        )
        .expect("I/O error writing stdout");

        result
    }
}

#[pinned_drop]
impl PinnedDrop for Readline {
    fn drop(self: std::pin::Pin<&mut Self>) {
        if !self.prev_raw_mode_enabled {
            terminal::disable_raw_mode().expect("I/O error writing stdout");
            println!();
        }
    }
}

impl Readline {
    fn println(&mut self, line: impl std::fmt::Display) {
        self.println_fmt(format_args!("{}", line));
    }
    fn println_fmt(&mut self, line: std::fmt::Arguments<'_>) {
        let mut stdout = io::stdout();
        queue!(
            stdout,
            terminal::Clear(terminal::ClearType::CurrentLine),
            cursor::MoveToPreviousLine(1),
            style::Print(format_args!("{}", line)),
            self.scroll_if_needed(),
            cursor::MoveToNextLine(2),
            terminal::Clear(terminal::ClearType::CurrentLine),
            style::Print(&self.prompt),
            style::Print(&self.current_line)
        )
        .expect("I/O error writing stdout");
    }

    fn scroll_if_needed(&mut self) -> impl crossterm::Command {
        if self.cursor_row == (self.term_rows - 1) {
            terminal::ScrollUp(1)
        } else {
            self.cursor_row += 1;
            terminal::ScrollUp(0)
        }
    }
}

impl Stream for Readline {
    type Item = String;
    fn poll_next(
        mut self: std::pin::Pin<&mut Self>,
        cx: &mut std::task::Context<'_>,
    ) -> Poll<Option<Self::Item>> {
        let mut stdout = io::stdout();

        // For each available event...
        while let Poll::Ready(event) = self.as_mut().project().events.poll_next(cx) {
            // What kind of event is it?
            let event = match event {
                // It's a key event, handle it below.
                Some(Ok(event::Event::Key(e))) => e,

                // Some event we don't care about.
                Some(Ok(_)) => continue,

                // The terminal has been closed; return None to indicate the end of the stream.
                None => return Poll::Ready(None),

                // Something went wrong, let's bail out.
                Some(Err(e)) => panic!("I/O error reading stdin: {e:?}"),
            };

            // It's a keypress.
            // Any modifiers (ignoring shift)?
            match event.modifiers.difference(event::KeyModifiers::SHIFT) {
                // No.
                event::KeyModifiers::NONE => match event.code {
                    // The user entered a character; add it to the buffer
                    event::KeyCode::Char(c) => {
                        self.current_line.push(c);
                        // Echo it.
                        queue!(stdout, style::Print(c)).expect("I/O error writing stdout");
                    }

                    // The user pressed backspace; delete the last entered character.
                    event::KeyCode::Backspace => {
                        if self.current_line.pop().is_some() {
                            queue!(
                                stdout,
                                terminal::Clear(terminal::ClearType::CurrentLine),
                                cursor::MoveToColumn(1),
                                style::Print(&self.prompt),
                                style::Print(&self.current_line)
                            )
                            .expect("I/O error writing stdout");
                        } else {
                            queue!(stdout, style::Print('\u{07}'))
                                .expect("I/O error writing stdout"); // beep
                        }
                    }

                    // The user pressed enter; consume & yield the buffer.
                    event::KeyCode::Enter => {
                        execute!(
                            stdout,
                            terminal::Clear(terminal::ClearType::CurrentLine),
                            cursor::MoveToColumn(1),
                            style::Print(&self.prompt)
                        )
                        .expect("I/O error writing stdout");
                        return Poll::Ready(Some(std::mem::take(&mut self.current_line)));
                    }
                    _ => {}
                },

                // Yes -- control. Ctrl+C or Ctrl+D?
                event::KeyModifiers::CONTROL => match event.code {
                    // Ctrl+C: kill the current line
                    event::KeyCode::Char('c') => {
                        self.current_line.clear();
                        queue!(
                            stdout,
                            terminal::Clear(terminal::ClearType::CurrentLine),
                            cursor::MoveToColumn(1),
                            style::Print(&self.prompt)
                        )
                        .expect("I/O error writing to stdout");
                    }

                    // Ctrl+D: disconnect
                    event::KeyCode::Char('d') => {
                        execute!(stdout, style::Print("^D")).expect("I/O error writing to stdout");
                        return Poll::Ready(None);
                    }

                    // Neither, wait for the next event.
                    _ => {}
                },

                // Yes, something else -- ignore it and wait for the next event.
                _ => {}
            }
        }

        // No events are available, ask the caller to wait for the next one.
        stdout.flush().expect("I/O error writing stdout");
        Poll::Pending
    }
>>>>>>> 5c2aa2c9
}<|MERGE_RESOLUTION|>--- conflicted
+++ resolved
@@ -1,19 +1,3 @@
-<<<<<<< HEAD
-use std::env;
-
-#[tokio::main]
-async fn main() {
-    let args: Vec<String> = env::args().collect();
-    println!("{:?}", args);
-    let mut host: String = String::new();
-    let mut port: Option<usize> = None;
-
-    if args.len() == 2 || args.len() == 3 {
-        host = args[1].to_owned();
-        port = args.get(2)
-            .and_then(|a| a.to_owned().parse::<usize>().ok())
-            .filter(|b| b.to_owned() <= 65535);
-=======
 use anyhow::Result;
 use crossterm::{cursor, event, execute, queue, style, terminal};
 use futures::{Stream, StreamExt};
@@ -38,7 +22,6 @@
             .get(2)
             .and_then(|a| a.to_owned().parse::<usize>().ok())
             .filter(|b| *b <= 65535);
->>>>>>> 5c2aa2c9
     } else {
         eprintln!("Error: wrong number of arguments. Requires hostname and optional port number");
         std::process::exit(1);
@@ -47,8 +30,6 @@
 
     println!("{}", host);
     println!("{}", port);
-<<<<<<< HEAD
-=======
 
     let mut readline = Readline::new("Enter message: ".to_string()).fuse();
     let mut timer = time::interval(time::Duration::from_secs(3));
@@ -261,5 +242,4 @@
         stdout.flush().expect("I/O error writing stdout");
         Poll::Pending
     }
->>>>>>> 5c2aa2c9
 }